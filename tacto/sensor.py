--- conflicted
+++ resolved
@@ -87,7 +87,6 @@
 
     # get pose from mujoco
     def get_pose(self):
-<<<<<<< HEAD
         """
         Gets the pose of the object in world coordinates, with x-axis flipped for pyrender.
         """
@@ -101,18 +100,6 @@
         # Pyrender camera has a RHS convention, but geoms use LHS; this makes it 90 deg off about x-axis
         elif self.obj_type == mj.mjtObj.mjOBJ_BODY:
             # For bodies, just xpos / xmat is fine
-=======
-        if self.body_name.startswith("touch"):
-            site_id = mj.mj_name2id(self.mujoco_model, mj.mjtObj.mjOBJ_SITE, self.body_name)
-            cam_position = self.mujoco_data.site_xpos[site_id].copy()
-            cam_orientation = self.mujoco_data.site_xmat[site_id].reshape(3, 3).copy()
-            # Convert the rotation matrix to quaternion
-            cam_orientation = R.from_matrix(cam_orientation).as_quat(scalar_first=True)
-            orientation = cam_orientation
-            position = cam_position
-        else:
-            # Get the position and orientation
->>>>>>> 18252b8c
             position = self.mujoco_data.xpos[self.obj_id].copy()
             position[0] = -position[0] # camera in pyrender is left-handed
             orientation = self.mujoco_data.xmat[self.obj_id].reshape(3, 3).copy()
@@ -207,7 +194,7 @@
         """
         # Get the site ID using its name
         site_id = mj.mj_name2id(model, mj.mjtObj.mjOBJ_SITE, sensor_name)
-<<<<<<< HEAD
+
         # Create the camera to be passed to pyrender
         self.cameras[sensor_name] = Link(
             site_id, mj.mjtObj.mjOBJ_SITE, data, model, sensor_name
@@ -260,19 +247,7 @@
         mesh_id = mj.mj_name2id(model, mj.mjtObj.mjOBJ_MESH, mesh_name)
         assert mesh_id >= 0, f"Mesh {mesh_name} not found in model."
         obj_trimesh = self.build_trimesh_from_mujoco(model, data, mesh_id, obj_id, obj_type)
-=======
-        self.cameras[sensor_name] = Link(site_id, -1, self.cid, data, model, sensor_name)
-        self.nb_cam += 1
-
-    def add_object_mujoco(self, body_name, model, data):
-        mesh_name = body_name + "_mesh"
-        # get object from mujoco
-        mesh_id = mj.mj_name2id(model, mj.mjtObj.mjOBJ_MESH,mesh_name)
-        body_id = mj.mj_name2id(model, mj.mjtObj.mjOBJ_BODY, body_name)
-        obj_trimesh = self.build_trimesh_from_mujoco(model,mesh_id)
-        self.objects[body_name] = Link(body_id, -1, self.cid,data,model, body_name=body_name)
-        position, orientation = self.objects[body_name].get_pose()
->>>>>>> 18252b8c
+
         # Add object in pyrender
         self.renderer.add_object(
             obj_trimesh,
@@ -313,13 +288,9 @@
         num_vert = model.mesh_vertnum[mesh_id]
 
         # Extract vertices (reshape to Nx3 array)
-<<<<<<< HEAD
+
         vertices = model.mesh_vert[start_vert : start_vert + num_vert].reshape(-1, 3)
-=======
-        vertices = model.mesh_vert[start_vert: start_vert + num_vert].reshape(-1, 3)
->>>>>>> 18252b8c
-        # switch up x and z axis
-        # vertices = vertices[:, [2, 1, 0]]
+
         # Get starting index and number of faces for the mesh
         start_face = model.mesh_faceadr[mesh_id]
         num_face = model.mesh_facenum[mesh_id]
@@ -386,7 +357,6 @@
         sensor_id = model.sensor(sensor_name).id
         touch_data = data.sensordata[
             sensor_id : sensor_id + model.sensor_dim[sensor_id]
-<<<<<<< HEAD
         ].reshape((120, 160, 3))
         touch_data = touch_data[:, :, 0]  # get only the normal forces
 
@@ -397,24 +367,7 @@
             obj_name = b1_name if b1_name in self.objects.keys() else g1_name
         # obj_name = b1_name if b2 == sensor_body_id else b2_name
         touch_data = {obj_name: touch_data}
-=======
-        ].reshape(
-            (120, 160, 3)
-        ) 
-        touch_data = touch_data[:, :, 0] # get only the normal forces
-        contact_names = [mj.mj_id2name(model, mj.mjtObj.mjOBJ_GEOM, contact.geom1) for contact in data.contact]
-        # log contact names
-        logger.info(f"Contact names: {contact_names}")
-        for name in contact_names: # TODO:: @ayadabdalla expand to handle a number of objects
-            if name != "floor":
-                touch_data = {name: touch_data}
-                logger.info(f"Contact detected with {name}")
-                break
-        if len(contact_names)==0 or name == "floor":
-            # warning message
-            logger.warning("No contact detected")
-            touch_data = {"no object": touch_data}
->>>>>>> 18252b8c
+
         return touch_data
 
     @property
